"use client";

import { Button } from "@/components/ui/button";
import { Inter } from "next/font/google";
import Link from "next/link";
import {
  Play,
  Code2,
  Zap,
  Shield,
  ArrowRight,
  CheckCircle2,
  Sparkles,
  Cpu,
  Database,
  Lock,
  RefreshCcw,
  GitBranch,
  Terminal,
  BarChart,
  Activity,
  Globe,
  Workflow,
  SunIcon,
  MoonIcon,
  NotebookIcon,
} from "lucide-react";
import { motion } from "framer-motion";
import { useState, useEffect } from "react";
import { PageRoutes } from "@/lib/pageroutes";
import SyntaxHighlighter from "react-syntax-highlighter";
import { docco } from "react-syntax-highlighter/dist/esm/styles/hljs";
import { CodeBlock } from "./ui/code-block";
import { Cover } from "./ui/cover";
import PricingPage from "./pricing";

const inter = Inter({ subsets: ["latin"] });

// Animation variants
const fadeIn = {
  hidden: { opacity: 0, y: 20 },
  visible: { opacity: 1, y: 0 },
};

const staggerChildren = {
  hidden: { opacity: 0 },
  visible: { opacity: 1, transition: { staggerChildren: 0.2 } },
};

const float = {
  initial: { y: 0 },
  animate: {
    y: [-10, 10],
    transition: {
      duration: 3,
      repeat: Infinity,
      repeatType: "reverse",
      ease: "easeInOut",
    },
  },
};


// Grid line pattern generator
const GridLines = () => {
  return (
    <div className="fixed inset-0 pointer-events-none overflow-hidden">
      {/* Vertical Lines */}
      {Array.from({ length: 12 }).map((_, i) => (
        <motion.div
          key={`v-${i}`}
          className="absolute w-px h-full bg-gradient-to-b from-transparent via-violet-500/20 to-transparent"
          style={{ left: `${(100 / 12) * i}%` }}
          initial={{ opacity: 0 }}
          animate={{
            opacity: [0, 0.5, 0],
          }}
          transition={{
            duration: 3,
            repeat: Infinity,
            delay: i * 0.2,
            ease: "easeInOut",
          }}
        />
      ))}

      {/* Horizontal Lines */}
      {Array.from({ length: 8 }).map((_, i) => (
        <motion.div
          key={`h-${i}`}
          className="absolute h-px w-full bg-gradient-to-r from-transparent via-violet-500/20 to-transparent"
          style={{ top: `${(100 / 8) * i}%` }}
          initial={{ opacity: 0 }}
          animate={{
            opacity: [0, 0.5, 0],
          }}
          transition={{
            duration: 3,
            repeat: Infinity,
            delay: i * 0.3,
            ease: "easeInOut",
          }}
        />
      ))}

      {/* Animated Intersections */}
      {Array.from({ length: 96 }).map((_, i) => {
        const row = Math.floor(i / 12);
        const col = i % 12;
        return (
          <motion.div
            key={`i-${i}`}
            className="absolute size-1.5 rounded-full bg-violet-500/30"
            style={{
              left: `${(100 / 12) * col}%`,
              top: `${(100 / 8) * row}%`,
            }}
            initial={{ scale: 0 }}
            animate={{
              scale: [0, 1, 0],
              opacity: [0, 0.8, 0],
            }}
            transition={{
              duration: 2,
              repeat: Infinity,
              delay: (row + col) * 0.1,
              ease: "easeInOut",
            }}
          />
        );
      })}
    </div>
  );
};

// Stats Component
const Stats = () => (
  <div className="mx-auto max-w-screen-xl px-4 py-8 sm:px-6 sm:py-12 lg:px-8">
    <div className="mx-auto max-w-3xl text-center">
      <h2 className="text-3xl font-bold text-gray-100 sm:text-4xl">
        Trusted by Developers Worldwide
      </h2>

      <p className="mt-4 text-gray-500 sm:text-xl">
        Join thousands of developers who rely on our platform for seamless API
        testing and monitoring.
      </p>
    </div>

    <dl className="mt-6 grid grid-cols-1 gap-4 divide-y divide-gray-100 sm:mt-8 sm:grid-cols-2 sm:divide-x sm:divide-y-0 lg:grid-cols-4">
      <div className="flex flex-col px-4 py-8 text-center">
        <dt className="order-last text-lg font-medium text-gray-500">
          APIs Monitored
        </dt>
        <dd className="text-4xl font-extrabold text-primary md:text-5xl">
          1.2k
        </dd>
      </div>

      <div className="flex flex-col px-4 py-8 text-center">
        <dt className="order-last text-lg font-medium text-gray-500">
          Tests Generated
        </dt>
        <dd className="text-4xl font-extrabold text-primary md:text-5xl">
          15k
        </dd>
      </div>

      <div className="flex flex-col px-4 py-8 text-center">
        <dt className="order-last text-lg font-medium text-gray-500">
          Alerts Sent
        </dt>
        <dd className="text-4xl font-extrabold text-primary md:text-5xl">
          3.5k
        </dd>
      </div>

      <div className="flex flex-col px-4 py-8 text-center">
        <dt className="order-last text-lg font-medium text-gray-500">
          Active Users
        </dt>
        <dd className="text-4xl font-extrabold text-primary md:text-5xl">
          8.6k
        </dd>
      </div>
    </dl>
  </div>
);

export default function LandingPage() {
  return (
    <div
      className={`min-h-screen bg-gray-50 dark:bg-black text-gray-900 dark:text-white transition-colors duration-300 ${inter.className}`}
    >
      <GridLines />

      {/* Floating Particles */}
      <div className="fixed inset-0 pointer-events-none overflow-hidden">
        {Array.from({ length: 20 }).map((_, i) => (
          <motion.div
            key={i}
            className="absolute size-2 bg-violet-400/20 rounded-full"
            style={{
              left: `${Math.random() * 100}%`,
              top: `${Math.random() * 100}%`,
            }}
            animate={{
              y: [0, 30],
              opacity: [0.2, 0.5],
              scale: [1, 1.2],
            }}
            transition={{
              duration: 3 + Math.random() * 2,
              repeat: Infinity,
              repeatType: "reverse",
              ease: "easeInOut",
              delay: Math.random() * 2,
            }}
          />
        ))}
      </div>

      {/* Hero Section */}
      <section className="relative overflow-hidden">
        {/* Static Grid Background */}
        <div className="absolute inset-0">
          <div className="absolute inset-0 bg-grid-pattern opacity-5 dark:opacity-10" />
          <div className="absolute inset-0 bg-gradient-to-br from-violet-100/80 via-transparent to-blue-100/80 dark:from-violet-900/20 dark:via-transparent dark:to-blue-900/20" />
        </div>

        {/* Glassmorphic Circles */}
        <motion.div
          className="absolute top-20 -left-32 size-64 rounded-full bg-violet-300/30 dark:bg-violet-600/30 blur-3xl"
          animate={{
            scale: [1, 1.2, 1],
            opacity: [0.3, 0.5, 0.3],
          }}
          transition={{
            duration: 8,
            repeat: Infinity,
            ease: "easeInOut",
          }}
        />
        <motion.div
          className="absolute -bottom-32 -right-32 size-64 rounded-full bg-blue-300/20 dark:bg-blue-600/20 blur-3xl"
          animate={{
            scale: [1.2, 1, 1.2],
            opacity: [0.2, 0.4, 0.2],
          }}
          transition={{
            duration: 8,
            repeat: Infinity,
            ease: "easeInOut",
          }}
        />

        <div className="relative max-w-7xl mx-auto px-4 sm:px-6 lg:px-8 py-24 md:py-32">
          <motion.div
            className="text-center space-y-8"
            initial="hidden"
            animate="visible"
            variants={staggerChildren}
          >
            <motion.div variants={fadeIn} className="inline-block">
              <div className="flex items-center space-x-2 rounded-full bg-gray-200/80 dark:bg-white/10 px-4 py-1.5 backdrop-blur-sm border border-gray-300/50 dark:border-white/10">
                <Sparkles className="h-4 w-4 text-violet-600 dark:text-violet-200" />
                <span className="text-sm font-medium text-violet-700 dark:text-violet-200">
                  New: API Monitoring
                </span>
                <span className="flex h-1.5 w-1.5 rounded-full bg-violet-500 dark:bg-violet-400" />
              </div>
            </motion.div>

            <motion.h1
              variants={fadeIn}
              className="text-4xl md:text-6xl font-bold tracking-tight"
            >
              Effortless API Testing
              <span className="block mt-4">
              <Cover>Automated & Simplified</Cover>
              </span>
            </motion.h1>

            <motion.p
              variants={fadeIn}
              className="max-w-2xl mx-auto text-lg md:text-xl text-gray-600 dark:text-gray-300"
            >
              Test, monitor, and validate your APIs with zero configuration. Get
              started in minutes with our intelligent automation platform.
            </motion.p>

            <motion.div
              variants={fadeIn}
              className="flex flex-col sm:flex-row items-center justify-center gap-4"
            >
              <Button
                size="lg"
                className="relative group bg-violet-600 hover:bg-violet-700 dark:bg-violet-500 dark:hover:bg-violet-600"
              >
                <div className="absolute inset-0 rounded-lg bg-gradient-to-r from-violet-400/20 to-transparent opacity-0 group-hover:opacity-100 transition-opacity" />
                Get Started Free
                <ArrowRight className="ml-2 h-4 w-4" />
              </Button>
              <Button
                variant="outline"
                size="lg"
                className="relative flex group border-violet-600 dark:border-violet-500 text-violet-700 dark:text-violet-300 hover:bg-violet-50 dark:hover:bg-violet-950/50"
              >
                <Link
                  className="flex items-center"
                  href={`/docs${PageRoutes[0].href}`}
                >
                  <div className="absolute inset-0 rounded-lg bg-gradient-to-r from-violet-400/10 to-transparent opacity-0 group-hover:opacity-100 transition-opacity" />
                  Docs
                  <NotebookIcon className="ml-2 h-4 w-4" />
                </Link>
              </Button>
            </motion.div>

            {/* Floating Browser Mockup */}
            <motion.div
              variants={{
                initial: { y: 0 },
                animate: {
                  y: [-10, 10],
                  transition: {
                    duration: 3,
                    repeat: Infinity,
                    repeatType: "reverse",
                    ease: "easeInOut",
                  },
                },
              }}
              initial="initial"
              animate="animate"
              className="relative mt-16 mx-auto max-w-3xl"
            >
              <div className="relative rounded-xl overflow-hidden backdrop-blur-sm bg-white/50 dark:bg-gray-900/50 border border-gray-200/50 dark:border-white/10 shadow-2xl">
                {/* Browser Header */}
                <div className="flex items-center gap-2 p-3 border-b border-gray-200/50 dark:border-white/10">
                  <div className="flex gap-1.5">
                    <div className="size-3 rounded-full bg-red-500" />
                    <div className="size-3 rounded-full bg-yellow-500" />
                    <div className="size-3 rounded-full bg-green-500" />
                  </div>
                  <div className="flex-1 mx-2">
                    <div className="w-full h-6 rounded bg-gray-200/50 dark:bg-white/5" />
                  </div>
                </div>
                {/* Browser Content */}
                <div className="relative aspect-video bg-gradient-to-br from-violet-100/20 to-transparent dark:from-violet-900/20 dark:to-black">
                  <div className="absolute inset-0 flex items-center justify-center">
                    <div className="w-3/4 h-3/4 rounded-lg bg-white/30 dark:bg-white/5 backdrop-blur-sm border border-white/20 dark:border-white/10 flex items-center mx-auto justify-center">
                      <iframe
                        width="98%"
                        height="97%"
                        src="https://www.youtube.com/embed/aFHhcpyHkEU?si=ftAlh-C7uTqYwyHO"
                        title="YouTube video player"
                        allow="accelerometer; autoplay; clipboard-write; encrypted-media; gyroscope; picture-in-picture; web-share"
                        referrerPolicy="strict-origin-when-cross-origin"
                        allowFullScreen
                      ></iframe>
                    </div>
                  </div>
                </div>
              </div>
            </motion.div>
          </motion.div>
        </div>

        {/* Animated Wave Divider */}
        <div className="absolute bottom-0 w-full rotate-180">
          <svg
            className="w-full"
            viewBox="0 0 1440 116"
            fill="none"
            xmlns="http://www.w3.org/2000/svg"
          >
            <motion.path
              d="M0 116L60 96.3C120 77 240 37 360 21.7C480 6 600 16 720 31.3C840 47 960 67 1080 72.7C1200 78 1320 68 1380 62.3L1440 57V0H1380C1320 0 1200 0 1080 0C960 0 840 0 720 0C600 0 480 0 360 0C240 0 120 0 60 0H0V116Z"
              className="fill-gray-100 dark:fill-black"
              initial={{ pathLength: 0 }}
              animate={{ pathLength: 1 }}
              transition={{ duration: 2, ease: "easeInOut" }}
            />
          </svg>
        </div>
      </section>

      {/* Stats Section */}
      <section className="relative py-24">
        {/* <CircuitPattern /> */}
        <div className="relative max-w-7xl mx-auto px-4 sm:px-6 lg:px-8">
          <Stats />
        </div>
      </section>

      {/* Features Section */}
      <section className="py-24 relative overflow-hidden bg-gray-100/50 dark:bg-black/50">
        {/* Static Grid with Lines */}

        <div className="relative max-w-7xl mx-auto px-4 sm:px-6 lg:px-8">
          <motion.div
            className="text-center mb-16"
            initial="hidden"
            whileInView="visible"
            viewport={{ once: true }}
            variants={staggerChildren}
          >
            <motion.h2
              variants={fadeIn}
              className="text-3xl md:text-4xl font-bold mb-4"
            >
              Everything you need for API testing
            </motion.h2>
            <motion.p
              variants={fadeIn}
              className="text-gray-600 dark:text-gray-400 max-w-2xl mx-auto"
            >
              Powerful features that help you validate your APIs with confidence
            </motion.p>
          </motion.div>

          <motion.div
            className="grid md:grid-cols-3 gap-8"
            initial="hidden"
            whileInView="visible"
            viewport={{ once: true }}
            variants={staggerChildren}
          >
            {[
              {
                icon: (
                  <Code2 className="h-6 w-6 text-violet-600 dark:text-violet-400" />
                ),
                title: "Zero Config",
                description:
                  "Get started instantly with intelligent API detection and automated test generation",
              },
              {
                icon: (
                  <Zap className="h-6 w-6 text-violet-600 dark:text-violet-400" />
                ),
                title: "Real-time Monitoring",
                description:
                  "Monitor your APIs 24/7 with instant alerts and detailed performance metrics",
              },
              {
                icon: (
                  <Shield className="h-6 w-6 text-violet-600 dark:text-violet-400" />
                ),
                title: "Security Testing",
                description:
                  "Automatically detect vulnerabilities and ensure your APIs are secure",
              },
            ].map((feature, index) => (
              <motion.div
                key={index}
                variants={fadeIn}
                whileHover={{ scale: 1.02 }}
                className="group relative"
              >
                <div className="absolute inset-0.5 bg-gradient-to-br from-violet-600 to-blue-600 dark:from-violet-500 dark:to-blue-500 rounded-2xl blur opacity-30 group-hover:opacity-100 transition duration-500" />
                <div className="relative p-6 rounded-2xl bg-white/90 dark:bg-gray-900/90 backdrop-blur-xl border border-gray-200/50 dark:border-white/10 h-full">
                  <div className="p-3 inline-block rounded-xl bg-gray-100/80 dark:bg-gray-800/50 mb-4 group-hover:bg-gray-200/80 dark:group-hover:bg-gray-800/80 transition-colors">
                    {feature.icon}
                  </div>
                  <h3 className="text-xl font-semibold mb-2">
                    {feature.title}
                  </h3>
                  <p className="text-gray-600 dark:text-gray-400">
                    {feature.description}
                  </p>
                </div>
              </motion.div>
            ))}
          </motion.div>
        </div>
      </section>

      {/* Integration Logos Section
      <section className="relative py-24">
        <div className="relative max-w-7xl mx-auto px-4 sm:px-6 lg:px-8">
          <IntegrationLogos />
        </div>
        {/* <WavePattern /> */}
      <div className="absolute bottom-0 w-full rotate-180">
        <svg
          className="w-full"
          viewBox="0 0 1440 116"
          fill="none"
          xmlns="http://www.w3.org/2000/svg"
        >
          <motion.path
            d="M0 116L60 96.3C120 77 240 37 360 21.7C480 6 600 16 720 31.3C840 47 960 67 1080 72.7C1200 78 1320 68 1380 62.3L1440 57V0H1380C1320 0 1200 0 1080 0C960 0 840 0 720 0C600 0 480 0 360 0C240 0 120 0 60 0H0V116Z"
            className="fill-gray-100 dark:fill-gray-900/50"
            initial={{ pathLength: 0 }}
            animate={{ pathLength: 1 }}
            transition={{ duration: 2, ease: "easeInOut" }}
          />
        </svg>
      </div>
      {/* </section>  */}

      {/* How it Works Section */}
      <section className="py-24 relative overflow-hidden bg-white dark:bg-gray-900/50">
        {/* Static Grid with Dots */}
        <div className="absolute inset-0">
          <div className="absolute inset-0 bg-dot-pattern opacity-5 dark:opacity-10" />
        </div>

        <div className="relative max-w-7xl mx-auto px-4 sm:px-6 lg:px-8">
          <motion.div
            className="text-center mb-16"
            initial="hidden"
            whileInView="visible"
            viewport={{ once: true }}
            variants={staggerChildren}
          >
            <motion.h2
              variants={fadeIn}
              className="text-3xl md:text-4xl font-bold mb-4"
            >
              How Trafix Works
            </motion.h2>
            <motion.p
              variants={fadeIn}
              className="text-gray-600 dark:text-gray-400 max-w-2xl mx-auto"
            >
              Get started in minutes with our simple three-step process
            </motion.p>
          </motion.div>
        </div>

        <div className="space-y-24 mx-auto flex flex-col justify-center items-center">
<<<<<<< HEAD
       
=======
          {/* {codeExamples.map((step, index) => (
            <motion.div
              key={index}
              variants={fadeIn}
              initial="hidden"
              whileInView="visible"
              viewport={{ once: true }}
              className="flex flex-col md:flex-row items-center justify-center gap-8"
            >
              <div
                className={`md:w-1/2 ${index % 2 === 1 ? "md:order-2" : ""}`}
              >
                <div className="bg-white/90 dark:bg-gray-800/90 backdrop-blur-xl rounded-lg border border-gray-200/50 dark:border-gray-700/50 p-6 shadow-lg mx-5">
                  <div className="text-violet-600 dark:text-violet-400 font-mono text-sm mb-2">
                    {step.step}
                  </div>
                  <h3 className="text-2xl font-semibold mb-4">{step.title}</h3>
                  <p className="text-gray-600 dark:text-gray-400">
                    {step.description}
                  </p>
                </div>
              </div>
              <div
                className={`md:w-1/2 ${index % 2 === 1 ? "md:order-1" : ""}`}
              >
                <div className="relative rounded-xl overflow-hidden backdrop-blur-sm bg-white/50 dark:bg-gray-900/50 border border-gray-200/50 dark:border-white/10 shadow-2xl w-full">
                  <div className="flex items-center gap-2 p-3 border-b border-gray-200/50 dark:border-white/10">
                    <div className="flex gap-1.5">
                      <div className="size-3 rounded-full bg-red-500" />
                      <div className="size-3 rounded-full bg-yellow-500" />
                      <div className="size-3 rounded-full bg-green-500" />
                    </div>
                  </div>
                  <CodeBlock language="javascript" code={step.code} />
                </div>
              </div>
            </motion.div>
          ))} */}
          {codeExamples.map((step, index) => (
            <motion.div
              key={index}
              variants={fadeIn}
              initial="hidden"
              whileInView="visible"
              viewport={{ once: true }}
              className="flex flex-col md:flex-row items-center justify-center gap-8"
            >
              <div
                className={`md:w-1/2 ${index % 2 === 1 ? "md:order-2" : ""}`}
              >
                <div className="bg-white/90 dark:bg-gray-800/90 backdrop-blur-xl rounded-lg border border-gray-200/50 dark:border-gray-700/50 p-6 shadow-lg mx-5">
                  <div className="text-violet-600 dark:text-violet-400 font-mono text-sm mb-2">
                    {step.step}
                  </div>
                  <h3 className="text-2xl font-semibold mb-4">{step.title}</h3>
                  <p className="text-gray-600 dark:text-gray-400">
                    {step.description}
                  </p>
                </div>
              </div>
              <div
                className={`md:w-1/2 ${index % 2 === 1 ? "md:order-1" : ""}`}
              >
                <div className="relative rounded-xl overflow-hidden backdrop-blur-sm bg-white/50 dark:bg-gray-900/50 border border-gray-200/50 dark:border-white/10 shadow-2xl w-full">
                  <div className="flex items-center gap-2 p-3 border-b border-gray-200/50 dark:border-white/10">
                    <div className="flex gap-1.5">
                      <div className="size-3 rounded-full bg-red-500" />
                      <div className="size-3 rounded-full bg-yellow-500" />
                      <div className="size-3 rounded-full bg-green-500" />
                    </div>
                  </div>
                  <CodeBlock language="javascript" code={step.code} />
                </div>
              </div>
            </motion.div>
          ))}
>>>>>>> f002af62
        </div>
      </section>

      <PricingPage/>

      {/* CTA Section */}
      <section className="py-24 bg-gray-100 dark:bg-gray-900 relative overflow-hidden">
        <div className="absolute inset-0">
          <div className="absolute inset-0 bg-cross-pattern opacity-5 dark:opacity-10" />
          <div className="absolute inset-0 bg-gradient-to-r from-violet-200/50 to-blue-200/50 dark:from-violet-900/50 dark:to-blue-900/50" />
        </div>

        <div className="relative max-w-7xl mx-auto px-4 sm:px-6 lg:px-8">
          <motion.div
            className="relative rounded-2xl overflow-hidden backdrop-blur-xl bg-white/80 dark:bg-white/5 border border-gray-200/50 dark:border-white/10"
            initial="hidden"
            whileInView="visible"
            viewport={{ once: true }}
            variants={staggerChildren}
          >
            <div className="px-6 py-16 sm:px-12 sm:py-20 lg:px-16 lg:py-24">
              <div className="text-center max-w-3xl mx-auto space-y-8">
                <motion.h2
                  variants={fadeIn}
                  className="text-3xl md:text-4xl font-bold"
                >
                  Ready to streamline your API testing?
                </motion.h2>
                <motion.p
                  variants={fadeIn}
                  className="text-lg text-gray-600 dark:text-gray-200"
                >
                  Join thousands of developers who trust Trafix for their API
                  testing needs.
                </motion.p>
                <motion.ul
                  variants={staggerChildren}
                  className="flex flex-col sm:flex-row items-center justify-center gap-4 text-gray-600 dark:text-gray-200"
                >
                  {["Free to get started", "Distributed", "Open Source"].map(
                    (item, index) => (
                      <motion.li
                        key={index}
                        variants={fadeIn}
                        className="flex items-center"
                      >
                        <CheckCircle2 className="h-5 w-5 text-violet-600 dark:text-violet-400 mr-2" />
                        {item}
                      </motion.li>
                    )
                  )}
                </motion.ul>
                <motion.div
                  variants={fadeIn}
                  className="flex flex-col sm:flex-row items-center justify-center gap-4"
                >
                  <Link href="/signup">
                    <Button
                      size="lg"
                      className="relative group bg-violet-600 hover:bg-violet-700 dark:bg-violet-500 dark:hover:bg-violet-600 text-white"
                    >
                      <div className="absolute inset-0 rounded-lg bg-gradient-to-r from-violet-400/20 to-transparent opacity-0 group-hover:opacity-100 transition-opacity" />
                      Start Testing Now
                      <ArrowRight className="ml-2 h-4 w-4" />
                    </Button>
                  </Link>
                  <Link href={`/docs${PageRoutes[0].href}`}>
                    <Button
                      variant="outline"
                      size="lg"
                      className="relative group border-violet-600 dark:border-violet-500 text-violet-700 dark:text-violet-300 hover:bg-violet-50 dark:hover:bg-violet-950/50"
                    >
                      <div className="absolute inset-0 rounded-lg bg-gradient-to-r from-violet-400/10 to-transparent opacity-0 group-hover:opacity-100 transition-opacity" />
                      View documentation
                    </Button>
                  </Link>
                </motion.div>
              </div>
            </div>
          </motion.div>
        </div>
      </section>
    </div>
  );
}<|MERGE_RESOLUTION|>--- conflicted
+++ resolved
@@ -533,86 +533,7 @@
         </div>
 
         <div className="space-y-24 mx-auto flex flex-col justify-center items-center">
-<<<<<<< HEAD
        
-=======
-          {/* {codeExamples.map((step, index) => (
-            <motion.div
-              key={index}
-              variants={fadeIn}
-              initial="hidden"
-              whileInView="visible"
-              viewport={{ once: true }}
-              className="flex flex-col md:flex-row items-center justify-center gap-8"
-            >
-              <div
-                className={`md:w-1/2 ${index % 2 === 1 ? "md:order-2" : ""}`}
-              >
-                <div className="bg-white/90 dark:bg-gray-800/90 backdrop-blur-xl rounded-lg border border-gray-200/50 dark:border-gray-700/50 p-6 shadow-lg mx-5">
-                  <div className="text-violet-600 dark:text-violet-400 font-mono text-sm mb-2">
-                    {step.step}
-                  </div>
-                  <h3 className="text-2xl font-semibold mb-4">{step.title}</h3>
-                  <p className="text-gray-600 dark:text-gray-400">
-                    {step.description}
-                  </p>
-                </div>
-              </div>
-              <div
-                className={`md:w-1/2 ${index % 2 === 1 ? "md:order-1" : ""}`}
-              >
-                <div className="relative rounded-xl overflow-hidden backdrop-blur-sm bg-white/50 dark:bg-gray-900/50 border border-gray-200/50 dark:border-white/10 shadow-2xl w-full">
-                  <div className="flex items-center gap-2 p-3 border-b border-gray-200/50 dark:border-white/10">
-                    <div className="flex gap-1.5">
-                      <div className="size-3 rounded-full bg-red-500" />
-                      <div className="size-3 rounded-full bg-yellow-500" />
-                      <div className="size-3 rounded-full bg-green-500" />
-                    </div>
-                  </div>
-                  <CodeBlock language="javascript" code={step.code} />
-                </div>
-              </div>
-            </motion.div>
-          ))} */}
-          {codeExamples.map((step, index) => (
-            <motion.div
-              key={index}
-              variants={fadeIn}
-              initial="hidden"
-              whileInView="visible"
-              viewport={{ once: true }}
-              className="flex flex-col md:flex-row items-center justify-center gap-8"
-            >
-              <div
-                className={`md:w-1/2 ${index % 2 === 1 ? "md:order-2" : ""}`}
-              >
-                <div className="bg-white/90 dark:bg-gray-800/90 backdrop-blur-xl rounded-lg border border-gray-200/50 dark:border-gray-700/50 p-6 shadow-lg mx-5">
-                  <div className="text-violet-600 dark:text-violet-400 font-mono text-sm mb-2">
-                    {step.step}
-                  </div>
-                  <h3 className="text-2xl font-semibold mb-4">{step.title}</h3>
-                  <p className="text-gray-600 dark:text-gray-400">
-                    {step.description}
-                  </p>
-                </div>
-              </div>
-              <div
-                className={`md:w-1/2 ${index % 2 === 1 ? "md:order-1" : ""}`}
-              >
-                <div className="relative rounded-xl overflow-hidden backdrop-blur-sm bg-white/50 dark:bg-gray-900/50 border border-gray-200/50 dark:border-white/10 shadow-2xl w-full">
-                  <div className="flex items-center gap-2 p-3 border-b border-gray-200/50 dark:border-white/10">
-                    <div className="flex gap-1.5">
-                      <div className="size-3 rounded-full bg-red-500" />
-                      <div className="size-3 rounded-full bg-yellow-500" />
-                      <div className="size-3 rounded-full bg-green-500" />
-                    </div>
-                  </div>
-                  <CodeBlock language="javascript" code={step.code} />
-                </div>
-              </div>
-            </motion.div>
-          ))}
->>>>>>> f002af62
         </div>
       </section>
 
